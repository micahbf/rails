require "action_controller/abstract/logger"

module AbstractController
  class AbstractControllerError < StandardError; end
  class DoubleRenderError < AbstractControllerError
    DEFAULT_MESSAGE = "Render and/or redirect were called multiple times in this action. Please note that you may only call render OR redirect, and at most once per action. Also note that neither redirect nor render terminate execution of the action, so if you want to exit an action after redirecting, you need to do something like \"redirect_to(...) and return\"."

    def initialize(message = nil)
      super(message || DEFAULT_MESSAGE)
    end
  end  
  
  module Renderer
    extend ActiveSupport::DependencyModule

    depends_on AbstractController::Logger

    included do
      attr_internal :formats

      extlib_inheritable_accessor :_view_paths

      self._view_paths ||= ActionView::PathSet.new
    end
<<<<<<< HEAD
    
=======

>>>>>>> 0cac68d3
    def _action_view
      @_action_view ||= ActionView::Base.new(self.class.view_paths, {}, self)      
    end
        
    def render(options = {})
      if response_body
        raise AbstractController::DoubleRenderError, "OMG"
      end
      
      self.response_body = render_to_body(options)
    end
    
    # Raw rendering of a template to a Rack-compatible body.
    # ====
    # @option _prefix<String> The template's path prefix
    # @option _layout<String> The relative path to the layout template to use
    # 
    # :api: plugin
    def render_to_body(options = {})
      name = options[:_template_name] || action_name
      
      options[:_template] ||= view_paths.find_by_parts(name.to_s, {:formats => formats}, options[:_prefix])
      
      _render_template(options[:_template], options)
    end

    # Raw rendering of a template to a string.
    # ====
    # @option _prefix<String> The template's path prefix
    # @option _layout<String> The relative path to the layout template to use
    # 
    # :api: plugin
    def render_to_string(options = {})
      AbstractController::Renderer.body_to_s(render_to_body(options))
    end

    def _render_template(template, options)
      _action_view._render_template_with_layout(template)
    end
    
    def view_paths() _view_paths end

    # Return a string representation of a Rack-compatible response body.
    def self.body_to_s(body)
      if body.respond_to?(:to_str)
        body
      else
        strings = []
        body.each { |part| strings << part.to_s }
        body.close if body.respond_to?(:close)
        strings.join
      end
    end

    module ClassMethods
      
      def append_view_path(path)
        self.view_paths << path
      end
      
      def view_paths
        self._view_paths
      end
      
      def view_paths=(paths)
        self._view_paths = paths.is_a?(ActionView::PathSet) ?
                            paths : ActionView::Base.process_view_paths(paths)
      end
    end
  end
end<|MERGE_RESOLUTION|>--- conflicted
+++ resolved
@@ -22,11 +22,7 @@
 
       self._view_paths ||= ActionView::PathSet.new
     end
-<<<<<<< HEAD
-    
-=======
 
->>>>>>> 0cac68d3
     def _action_view
       @_action_view ||= ActionView::Base.new(self.class.view_paths, {}, self)      
     end
