--- conflicted
+++ resolved
@@ -1,15 +1,13 @@
-<<<<<<< HEAD
+*   Exit with non-zero status for failed database rake tasks.
+
+    *Jay Hayes*
+
 *   Queries such as `Computer.joins(:monitor).group(:status).count` will now be
     interpreted as  `Computer.joins(:monitor).group('computers.status').count`
     so that when `Computer` and `Monitor` have both `status` columns we don't
     have conflicts in projection.
 
     *Rafael Sales*
-=======
-*   Exit with non-zero status for failed database rake tasks.
-
-    *Jay Hayes*
->>>>>>> f33965f9
 
 *   Add ability to default to `uuid` as primary key when generating database migrations
 
