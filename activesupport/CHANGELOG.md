<<<<<<< HEAD
*   Fix `ActiveSupport::Deprecation#deprecate_methods` to report using the
    current deprecator instance, where applicable.

    *Brandon Dunne*

*   `Cache#fetch` instrumentation marks whether it was a `:hit`.

    *Robin Clowers*

*   `assert_difference` and `assert_no_difference` now returns the result of the
    yielded block.

    Example:

      post = assert_difference -> { Post.count }, 1 do
        Post.create
      end

    *Lucas Mazza*

*   Short-circuit `blank?` on date and time values since they are never blank.

    Fixes #21657

    *Andrew White*

*   Replaced deprecated `ThreadSafe::Cache` with its successor `Concurrent::Map` now that
    the thread_safe gem has been merged into concurrent-ruby.

    *Jerry D'Antonio*

*   Updated Unicode version to 8.0.0

    *Anshul Sharma*

*   `number_to_currency` and `number_with_delimiter` now accept custom `delimiter_pattern` option
     to handle placement of delimiter, to support currency formats like INR

     Example:

        number_to_currency(1230000, delimiter_pattern: /(\d+?)(?=(\d\d)+(\d)(?!\d))/, unit: '₹', format: "%u %n")
        # => '₹ 12,30,000.00'

    *Vipul A M*

*   Deprecate `:prefix` option of `number_to_human_size` with no replacement.

    *Jean Boussier*
=======
*   Fix `number_to_human` so that 999999999 rounds to "1 Billion" instead of
    "1000 Million".

    *Max Jacobson*
>>>>>>> 7eb7d6f7

*   Fix `TimeWithZone#eql?` to properly handle `TimeWithZone` created from `DateTime`:
        twz = DateTime.now.in_time_zone
        twz.eql?(twz.dup) => true

    Fixes #14178.

    *Roque Pinel*

*   ActiveSupport::HashWithIndifferentAccess `select` and `reject` will now return
    enumerator if called without block.

    Fixes #20095

    *Bernard Potocki*

*   Removed `ActiveSupport::Concurrency::Latch`, superseded by `Concurrent::CountDownLatch`
    from the concurrent-ruby gem.

    *Jerry D'Antonio*

*   Fix not calling `#default` on `HashWithIndifferentAccess#to_hash` when only
    `default_proc` is set, which could raise.

    *Simon Eskildsen*

*   Fix setting `default_proc` on `HashWithIndifferentAccess#dup`

    *Simon Eskildsen*

*   Fix a range of values for parameters of the Time#change

    *Nikolay Kondratyev*

*   Add `Enumerable#pluck` to get the same values from arrays as from ActiveRecord
    associations.

    Fixes #20339.

    *Kevin Deisz*

*   Add a bang version to `ActiveSupport::OrderedOptions` get methods which will raise
    an `KeyError` if the value is `.blank?`

    Before:

        if (slack_url = Rails.application.secrets.slack_url).present?
          # Do something worthwhile
        else
          # Raise as important secret password is not specified
        end

    After:

        slack_url = Rails.application.secrets.slack_url!

    *Aditya Sanghi*, *Gaurish Sharma*

*   Remove deprecated `Class#superclass_delegating_accessor`.
    Use `Class#class_attribute` instead.

    *Akshay Vishnoi*

*   Patch `Delegator` to work with `#try`.

    Fixes #5790.

    *Nate Smith*

*   Add `Integer#positive?` and `Integer#negative?` query methods
    in the vein of `Fixnum#zero?`.

    This makes it nicer to do things like `bunch_of_numbers.select(&:positive?)`.

    *DHH*

*   Encoding `ActiveSupport::TimeWithZone` to YAML now preserves the timezone information.

    Fixes #9183.

    *Andrew White*

*   Added `ActiveSupport::TimeZone#strptime` to allow parsing times as if
    from a given timezone.

    *Paul A Jungwirth*

*   `ActiveSupport::Callbacks#skip_callback` now raises an `ArgumentError` if
    an unrecognized callback is removed.

    *Iain Beeston*

*   Added `ActiveSupport::ArrayInquirer` and `Array#inquiry`.

    Wrapping an array in an `ArrayInquirer` gives a friendlier way to check its
    contents:

        variants = ActiveSupport::ArrayInquirer.new([:phone, :tablet])

        variants.phone?    # => true
        variants.tablet?   # => true
        variants.desktop?  # => false

        variants.any?(:phone, :tablet)   # => true
        variants.any?(:phone, :desktop)  # => true
        variants.any?(:desktop, :watch)  # => false

    `Array#inquiry` is a shortcut for wrapping the receiving array in an
    `ArrayInquirer`.

    *George Claghorn*

*   Deprecate `alias_method_chain` in favour of `Module#prepend` introduced in
    Ruby 2.0.

    *Kir Shatrov*

*   Added `#without` on `Enumerable` and `Array` to return a copy of an
    enumerable without the specified elements.

    *Todd Bealmear*

*   Fixed a problem where `String#truncate_words` would get stuck with a complex
    string.

    *Henrik Nygren*

*   Fixed a roundtrip problem with `AS::SafeBuffer` where primitive-like strings
    will be dumped as primitives:

    Before:

        YAML.load ActiveSupport::SafeBuffer.new("Hello").to_yaml  # => "Hello"
        YAML.load ActiveSupport::SafeBuffer.new("true").to_yaml   # => true
        YAML.load ActiveSupport::SafeBuffer.new("false").to_yaml  # => false
        YAML.load ActiveSupport::SafeBuffer.new("1").to_yaml      # => 1
        YAML.load ActiveSupport::SafeBuffer.new("1.1").to_yaml    # => 1.1

    After:

        YAML.load ActiveSupport::SafeBuffer.new("Hello").to_yaml  # => "Hello"
        YAML.load ActiveSupport::SafeBuffer.new("true").to_yaml   # => "true"
        YAML.load ActiveSupport::SafeBuffer.new("false").to_yaml  # => "false"
        YAML.load ActiveSupport::SafeBuffer.new("1").to_yaml      # => "1"
        YAML.load ActiveSupport::SafeBuffer.new("1.1").to_yaml    # => "1.1"

    *Godfrey Chan*

*   Enable `number_to_percentage` to keep the number's precision by allowing
    `:precision` to be `nil`.

    *Jack Xu*

*   `config_accessor` became a private method, as with Ruby's `attr_accessor`.

    *Akira Matsuda*

*   `AS::Testing::TimeHelpers#travel_to` now changes `DateTime.now` as well as
    `Time.now` and `Date.today`.

    *Yuki Nishijima*

*   Add `file_fixture` to `ActiveSupport::TestCase`.
    It provides a simple mechanism to access sample files in your test cases.

    By default file fixtures are stored in `test/fixtures/files`. This can be
    configured per test-case using the `file_fixture_path` class attribute.

    *Yves Senn*

*   Return value of yielded block in `File.atomic_write`.

    *Ian Ker-Seymer*

*   Duplicate frozen array when assigning it to a `HashWithIndifferentAccess` so
    that it doesn't raise a `RuntimeError` when calling `map!` on it in `convert_value`.

    Fixes #18550.

    *Aditya Kapoor*

*   Add missing time zone definitions for Russian Federation and sync them
    with `zone.tab` file from tzdata version 2014j (latest).

    *Andrey Novikov*

*   Add `SecureRandom.base58` for generation of random base58 strings.

    *Matthew Draper*, *Guillermo Iguaran*

*   Add `#prev_day` and `#next_day` counterparts to `#yesterday` and
    `#tomorrow` for `Date`, `Time`, and `DateTime`.

    *George Claghorn*

*   Add `same_time` option to `#next_week` and `#prev_week` for `Date`, `Time`,
    and `DateTime`.

    *George Claghorn*

*   Add `#on_weekend?`, `#next_weekday`, `#prev_weekday` methods to `Date`,
    `Time`, and `DateTime`.

    `#on_weekend?` returns `true` if the receiving date/time falls on a Saturday
    or Sunday.

    `#next_weekday` returns a new date/time representing the next day that does
    not fall on a Saturday or Sunday.

    `#prev_weekday` returns a new date/time representing the previous day that
    does not fall on a Saturday or Sunday.

    *George Claghorn*

*   Change the default test order from `:sorted` to `:random`.

    *Rafael Mendonça França*

*   Remove deprecated `ActiveSupport::JSON::Encoding::CircularReferenceError`.

    *Rafael Mendonça França*

*   Remove deprecated methods `ActiveSupport::JSON::Encoding.encode_big_decimal_as_string=`
    and `ActiveSupport::JSON::Encoding.encode_big_decimal_as_string`.

    *Rafael Mendonça França*

*   Remove deprecated `ActiveSupport::SafeBuffer#prepend`.

    *Rafael Mendonça França*

*   Remove deprecated methods at `Kernel`.

    `silence_stderr`, `silence_stream`, `capture` and `quietly`.

    *Rafael Mendonça França*

*   Remove deprecated `active_support/core_ext/big_decimal/yaml_conversions`
    file.

    *Rafael Mendonça França*

*   Remove deprecated methods `ActiveSupport::Cache::Store.instrument` and
    `ActiveSupport::Cache::Store.instrument=`.

    *Rafael Mendonça França*

*   Change the way in which callback chains can be halted.

    The preferred method to halt a callback chain from now on is to explicitly
    `throw(:abort)`.
    In the past, callbacks could only be halted by explicitly providing a
    terminator and by having a callback match the conditions of the terminator.

*   Add `ActiveSupport.halt_callback_chains_on_return_false`

    Setting `ActiveSupport.halt_callback_chains_on_return_false`
    to `true` will let an app support the deprecated way of halting Active Record,
    and Active Model callback chains by returning `false`.

    Setting the value to `false` will tell the app to ignore any `false` value
    returned by those callbacks, and only halt the chain upon `throw(:abort)`.

    When the configuration option is missing, its value is `true`, so older apps
    ported to Rails 5.0 will not break (but display a deprecation warning).
    For new Rails 5.0 apps, its value is set to `false` in an initializer, so
    these apps will support the new behavior by default.

    *claudiob*, *Roque Pinel*

*   Changes arguments and default value of CallbackChain's `:terminator` option

    Chains of callbacks defined without an explicit `:terminator` option will
    now be halted as soon as a `before_` callback throws `:abort`.

    Chains of callbacks defined with a `:terminator` option will maintain their
    existing behavior of halting as soon as a `before_` callback matches the
    terminator's expectation.

    *claudiob*

*   Deprecate `MissingSourceFile` in favor of `LoadError`.

    `MissingSourceFile` was just an alias to `LoadError` and was not being
    raised inside the framework.

    *Rafael Mendonça França*

*   Add support for error dispatcher classes in `ActiveSupport::Rescuable`.
    Now it acts closer to Ruby's rescue.

    Example:

        class BaseController < ApplicationController
          module ErrorDispatcher
            def self.===(other)
              Exception === other && other.respond_to?(:status)
            end
          end

          rescue_from ErrorDispatcher do |error|
            render status: error.status, json: { error: error.to_s }
          end
        end

    *Genadi Samokovarov*

*   Add `#verified` and `#valid_message?` methods to `ActiveSupport::MessageVerifier`

    Previously, the only way to decode a message with `ActiveSupport::MessageVerifier`
    was to use `#verify`, which would raise an exception on invalid messages. Now
    `#verified` can also be used, which returns `nil` on messages that cannot be
    decoded.

    Previously, there was no way to check if a message's format was valid without
    attempting to decode it. `#valid_message?` is a boolean convenience method that
    checks whether the message is valid without actually decoding it.

    *Logan Leger*

Please check [4-2-stable](https://github.com/rails/rails/blob/4-2-stable/activesupport/CHANGELOG.md) for previous changes.<|MERGE_RESOLUTION|>--- conflicted
+++ resolved
@@ -1,4 +1,8 @@
-<<<<<<< HEAD
+*   Fix `number_to_human` so that 999999999 rounds to "1 Billion" instead of
+    "1000 Million".
+
+    *Max Jacobson*
+
 *   Fix `ActiveSupport::Deprecation#deprecate_methods` to report using the
     current deprecator instance, where applicable.
 
@@ -47,12 +51,6 @@
 *   Deprecate `:prefix` option of `number_to_human_size` with no replacement.
 
     *Jean Boussier*
-=======
-*   Fix `number_to_human` so that 999999999 rounds to "1 Billion" instead of
-    "1000 Million".
-
-    *Max Jacobson*
->>>>>>> 7eb7d6f7
 
 *   Fix `TimeWithZone#eql?` to properly handle `TimeWithZone` created from `DateTime`:
         twz = DateTime.now.in_time_zone
