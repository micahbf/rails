<<<<<<< HEAD
*   Fixed `ActiveSupport::Logger.broadcast` so that calls to `#silence` now
    properly delegate to all loggers. Silencing now properly suppresses logging
    to both the log and the console.
=======
*   Fix parsing JSON time in `YYYY-MM-DD hh:mm:ss` (without `Z`).
    Before such time was considered in UTC timezone, now, to comply with standard, it uses local timezone.

    *Grzegorz Witek*

*   Match `HashWithIndifferentAccess#default`'s behaviour with `Hash#default`.
>>>>>>> a3ddd5f1

    *Kevin McPhillips*

*   Remove deprecated arguments in `assert_nothing_raised`.

    *Rafel Mendonça França*

*   `Date.to_s` doesn't produce too many spaces. For example, `to_s(:short)`
    will now produce `01 Feb` instead of ` 1 Feb`.

    Fixes #25251.

    *Sean Griffin*

*   Introduce Module#delegate_missing_to.

    When building a decorator, a common pattern emerges:

        class Partition
          def initialize(first_event)
            @events = [ first_event ]
          end

          def people
            if @events.first.detail.people.any?
              @events.collect { |e| Array(e.detail.people) }.flatten.uniq
            else
              @events.collect(&:creator).uniq
            end
          end

          private
            def respond_to_missing?(name, include_private = false)
              @events.respond_to?(name, include_private)
            end

            def method_missing(method, *args, &block)
              @events.send(method, *args, &block)
            end
        end

    With `Module#delegate_missing_to`, the above is condensed to:

        class Partition
          delegate_missing_to :@events

          def initialize(first_event)
            @events = [ first_event ]
          end

          def people
            if @events.first.detail.people.any?
              @events.collect { |e| Array(e.detail.people) }.flatten.uniq
            else
              @events.collect(&:creator).uniq
            end
          end
        end

    *Genadi Samokovarov*, *DHH*

*   Rescuable: If a handler doesn't match the exception, check for handlers
    matching the exception's cause.

    *Jeremy Daer*

Please check [5-0-stable](https://github.com/rails/rails/blob/5-0-stable/activesupport/CHANGELOG.md) for previous changes.<|MERGE_RESOLUTION|>--- conflicted
+++ resolved
@@ -1,15 +1,11 @@
-<<<<<<< HEAD
-*   Fixed `ActiveSupport::Logger.broadcast` so that calls to `#silence` now
-    properly delegate to all loggers. Silencing now properly suppresses logging
-    to both the log and the console.
-=======
 *   Fix parsing JSON time in `YYYY-MM-DD hh:mm:ss` (without `Z`).
     Before such time was considered in UTC timezone, now, to comply with standard, it uses local timezone.
 
     *Grzegorz Witek*
 
-*   Match `HashWithIndifferentAccess#default`'s behaviour with `Hash#default`.
->>>>>>> a3ddd5f1
+*   Fixed `ActiveSupport::Logger.broadcast` so that calls to `#silence` now
+    properly delegate to all loggers. Silencing now properly suppresses logging
+    to both the log and the console.
 
     *Kevin McPhillips*
 
