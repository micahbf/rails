<<<<<<< HEAD
=======
## Rails 4.1.1 (May 6, 2014) ##

*   No changes.


>>>>>>> 254e8e2c
## Rails 4.1.0 (April 8, 2014) ##

*   `#to_param` returns `nil` if `#to_key` returns `nil`. Fixes #11399.

    *Yves Senn*

*   Ability to specify multiple contexts when defining a validation.

    Example:

        class Person
          include ActiveModel::Validations

          attr_reader :name
          validates_presence_of :name, on: [:verify, :approve]
        end

        person = Person.new
        person.valid?                           # => true
        person.valid?(:verify)                  # => false
        person.errors.full_messages_for(:name)  # => ["Name can't be blank"]
        person.valid?(:approve)                 # => false
        person.errors.full_messages_for(:name)  # => ["Name can't be blank"]

    *Vince Puzzella*

*   `attribute_changed?` now accepts a hash to check if the attribute was
    changed `:from` and/or `:to` a given value.

    Example:

        model.name_changed?(from: "Pete", to: "Ringo")

    *Tejas Dinkar*

*   Fix `has_secure_password` to honor bcrypt-ruby's cost attribute.

    *T.J. Schuck*

*   Updated the `ActiveModel::Dirty#changed_attributes` method to be indifferent between using
    symbols and strings as keys.

    *William Myers*

*   Added new API methods `reset_changes` and `changes_applied` to `ActiveModel::Dirty`
    that control changes state. Previsously you needed to update internal
    instance variables, but now API methods are available.

    *Bogdan Gusiev*

*   Fix `has_secure_password` not to trigger `password_confirmation` validations
    if no `password_confirmation` is set.

    *Vladimir Kiselev*

*   `inclusion` / `exclusion` validations with ranges will only use the faster
    `Range#cover` for numerical ranges, and the more accurate `Range#include?`
    for non-numerical ones.

    Fixes range validations like `:a..:f` that used to pass with values like `:be`.
    Fixes #10593.

    *Charles Bergeron*

*   Fix regression in `has_secure_password`. When a password is set, but a
    confirmation is an empty string, it would incorrectly save.

    *Steve Klabnik* and *Phillip Calvin*

*   Deprecate `Validator#setup`. This should be done manually now in the validator's constructor.

    *Nick Sutterer*

Please check [4-0-stable](https://github.com/rails/rails/blob/4-0-stable/activemodel/CHANGELOG.md) for previous changes.<|MERGE_RESOLUTION|>--- conflicted
+++ resolved
@@ -1,11 +1,8 @@
-<<<<<<< HEAD
-=======
 ## Rails 4.1.1 (May 6, 2014) ##
 
 *   No changes.
 
 
->>>>>>> 254e8e2c
 ## Rails 4.1.0 (April 8, 2014) ##
 
 *   `#to_param` returns `nil` if `#to_key` returns `nil`. Fixes #11399.
