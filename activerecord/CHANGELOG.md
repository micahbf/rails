<<<<<<< HEAD
*   `CollectionAssociation#first`/`#last` (e.g. `has_many`) use a `LIMIT`ed
    query to fetch results rather than loading the entire collection.

    *Lann Martin*

*   Make possible to run SQLite rake tasks without the `Rails` constant defined.

    *Damien Mathieu*

*   Allow Relation#from to accept other relations with bind values.

    *Ryan Wallace*

*   Fix inserts with prepared statements disabled.

    Fixes #12023.

    *Rafael Mendonça França*

*   Setting a has_one association on a new record no longer causes an empty
    transaction.

    *Dylan Thacker-Smith*

*   Fix `AR::Relation#merge` sometimes failing to preserve `readonly(false)` flag.

    *thedarkone*

*   Re-use `order` argument pre-processing for `reorder`.

    *Paul Nikitochkin*

*   Fix PredicateBuilder so polymorphic association keys in `where` clause can
    accept objects other than direct descendants of `ActiveRecord::Base` (decorated
=======
*   Deprecate the delegation of Array bang methods for associations.
    To use them, instead first call #to_a on the association to access the
    array to be acted on.

    *Ben Woosley*

*   Fix PredicateBuilder so polymorhic association keys in `where` clause can
    also accept not only `ActiveRecord::Base` direct descendances (decorated
>>>>>>> 1a40be02
    models, for example).

    *Mikhail Dieterle*

*   PostgreSQL adapter recognizes negative money values formatted with
    parentheses (eg. `($1.25) # => -1.25`)).
    Fixes #11899.

    *Yves Senn*

*   Stop interpreting SQL 'string' columns as :string type because there is no
    common STRING datatype in SQL.

    *Ben Woosley*

*   `ActiveRecord::FinderMethods#exists?` returns `true`/`false` in all cases.

    *Xavier Noria*

*   Assign inet/cidr attribute with `nil` value for invalid address.

    Example:

        record = User.new
        record.logged_in_from_ip # is type of an inet or a cidr

        # Before:
        record.logged_in_from_ip = 'bad ip address' # raise exception

        # After:
        record.logged_in_from_ip = 'bad ip address' # do not raise exception
        record.logged_in_from_ip # => nil
        record.logged_in_from_ip_before_type_cast # => 'bad ip address'

    *Paul Nikitochkin*

*   `add_to_target` now accepts a second optional `skip_callbacks` argument

    If truthy, it will skip the :before_add and :after_add callbacks.

    *Ben Woosley*

*   Fix interactions between `:before_add` callbacks and nested attributes
    assignment of `has_many` associations, when the association was not
    yet loaded:

    - A `:before_add` callback was being called when a nested attributes
      assignment assigned to an existing record.

    - Nested Attributes assignment did not affect the record in the
      association target when a `:before_add` callback triggered the
      loading of the association

    *Jörg Schray*

*   Allow enable_extension migration method to be revertible.

    *Eric Tipton*

*   Type cast hstore values on write, so that the value is consistent
    with reading from the database.

    Example:

        x = Hstore.new tags: {"bool" => true, "number" => 5}

        # Before:
        x.tags # => {"bool" => true, "number" => 5}

        # After:
        x.tags # => {"bool" => "true", "number" => "5"}

    *Yves Senn* , *Severin Schoepke*

*   Fix multidimensional PG arrays containing non-string items.

    *Yves Senn*

*   Load fixtures from linked folders.

    *Kassio Borges*

*   Create a directory for sqlite3 file if not present on the system.

    *Richard Schneeman*

*   Removed redundant override of `xml` column definition for PG,
    in order to use `xml` column type instead of `text`.

    *Paul Nikitochkin*, *Michael Nikitochkin*

*   Revert `ActiveRecord::Relation#order` change that make new order
    prepend the old one.

    Before:

        User.order("name asc").order("created_at desc")
        # SELECT * FROM users ORDER BY created_at desc, name asc

    After:

        User.order("name asc").order("created_at desc")
        # SELECT * FROM users ORDER BY name asc, created_at desc

    This also affects order defined in `default_scope` or any kind of associations.

*   Add ability to define how a class is converted to Arel predicates.
    For example, adding a very vendor specific regex implementation:

        regex_handler = proc do |column, value|
          Arel::Nodes::InfixOperation.new('~', column, value.source)
        end
        ActiveRecord::PredicateBuilder.register_handler(Regexp, regex_handler)

    *Sean Griffin & @joannecheng*

*   Don't allow `quote_value` to be called without a column.

    Some adapters require column information to do their job properly.
    By enforcing the provision of the column for this internal method
    we ensure that those using adapters that require column information
    will always get the proper behavior.

    *Ben Woosley*

*   When using optimistic locking, `update` was not passing the column to `quote_value`
    to allow the connection adapter to properly determine how to quote the value. This was
    affecting certain databases that use specific column types.

    Fixes: #6763

    *Alfred Wong*

*   rescue from all exceptions in `ConnectionManagement#call`

    Fixes #11497

    As `ActiveRecord::ConnectionAdapters::ConnectionManagement` middleware does
    not rescue from Exception (but only from StandardError), the Connection
    Pool quickly runs out of connections when multiple erroneous Requests come
    in right after each other.

    Rescuing from all exceptions and not just StandardError, fixes this
    behaviour.

    *Vipul A M*

*   `change_column` for PostgreSQL adapter respects the `:array` option.

    *Yves Senn*

*   Remove deprecation warning from `attribute_missing` for attributes that are columns.

    *Arun Agrawal*

*   Remove extra decrement of transaction deep level.

    Fixes: #4566

    *Paul Nikitochkin*

*   Reset @column_defaults when assigning `locking_column`.
    We had a potential problem. For example:

    class Post < ActiveRecord::Base
      self.column_defaults  # if we call this unintentionally before setting locking_column ...
      self.locking_column = 'my_locking_column'
    end

    Post.column_defaults["my_locking_column"]
    => nil # expected value is 0 !

    *kennyj*

*   Remove extra select and update queries on save/touch/destroy ActiveRecord model
    with belongs to reflection with option `touch: true`.

    Fixes: #11288

    *Paul Nikitochkin*

*   Remove deprecated nil-passing to the following `SchemaCache` methods:
    `primary_keys`, `tables`, `columns` and `columns_hash`.

    *Yves Senn*

*   Remove deprecated block filter from `ActiveRecord::Migrator#migrate`.

    *Yves Senn*

*   Remove deprecated String constructor from `ActiveRecord::Migrator`.

    *Yves Senn*

*   Remove deprecated `scope` use without passing a callable object.

    *Arun Agrawal*

*   Remove deprecated `transaction_joinable=` in favor of `begin_transaction`
    with `:joinable` option.

    *Arun Agrawal*

*   Remove deprecated `decrement_open_transactions`.

    *Arun Agrawal*

*   Remove deprecated `increment_open_transactions`.

    *Arun Agrawal*

*   Remove deprecated `PostgreSQLAdapter#outside_transaction?`
    method. You can use `#transaction_open?` instead.

    *Yves Senn*

*   Remove deprecated `ActiveRecord::Fixtures.find_table_name` in favor of
    `ActiveRecord::Fixtures.default_fixture_model_name`.

    *Vipul A M*

*   Removed deprecated `columns_for_remove` from `SchemaStatements`.

    *Neeraj Singh*

*   Remove deprecated `SchemaStatements#distinct`.

    *Francesco Rodriguez*

*   Move deprecated `ActiveRecord::TestCase` into the rails test
    suite. The class is no longer public and is only used for internal
    Rails tests.

    *Yves Senn*

*   Removed support for deprecated option `:restrict` for `:dependent`
    in associations.

    *Neeraj Singh*

*   Removed support for deprecated `delete_sql` in associations.

    *Neeraj Singh*

*   Removed support for deprecated `insert_sql` in associations.

    *Neeraj Singh*

*   Removed support for deprecated `finder_sql` in associations.

    *Neeraj Singh*

*   Support array as root element in JSON fields.

    *Alexey Noskov & Francesco Rodriguez*

*   Removed support for deprecated `counter_sql` in associations.

    *Neeraj Singh*

*   Do not invoke callbacks when `delete_all` is called on collection.

    Method `delete_all` should not be invoking callbacks and this
    feature was deprecated in Rails 4.0. This is being removed.
    `delete_all` will continue to honor the `:dependent` option. However
    if `:dependent` value is `:destroy` then the default deletion
    strategy for that collection will be applied.

    User can also force a deletion strategy by passing parameter to
    `delete_all`. For example you can do `@post.comments.delete_all(:nullify)` .

    *Neeraj Singh*

*   Calling default_scope without a proc will now raise `ArgumentError`.

    *Neeraj Singh*

*   Removed deprecated method `type_cast_code` from Column.

    *Neeraj Singh*

*   Removed deprecated options `delete_sql` and `insert_sql` from HABTM
    association.

    Removed deprecated options `finder_sql` and `counter_sql` from
    collection association.

    *Neeraj Singh*

*   Remove deprecated `ActiveRecord::Base#connection` method.
    Make sure to access it via the class.

    *Yves Senn*

*   Remove deprecation warning for `auto_explain_threshold_in_seconds`.

    *Yves Senn*

*   Remove deprecated `:distinct` option from `Relation#count`.

    *Yves Senn*

*   Removed deprecated methods `partial_updates`, `partial_updates?` and
    `partial_updates=`.

    *Neeraj Singh*

*   Removed deprecated method `scoped`

    *Neeraj Singh*

*   Removed deprecated method `default_scopes?`

    *Neeraj Singh*

*   Remove implicit join references that were deprecated in 4.0.

    Example:

        # before with implicit joins
        Comment.where('posts.author_id' => 7)

        # after
        Comment.references(:posts).where('posts.author_id' => 7)

    *Yves Senn*

*   Apply default scope when joining associations. For example:

        class Post < ActiveRecord::Base
          default_scope -> { where published: true }
        end

        class Comment
          belongs_to :post
        end

    When calling `Comment.joins(:post)`, we expect to receive only
    comments on published posts, since that is the default scope for
    posts.

    Before this change, the default scope from `Post` was not applied,
    so we'd get comments on unpublished posts.

    *Jon Leighton*

*   Remove `activerecord-deprecated_finders` as a dependency

    *Łukasz Strzałkowski*

*   Remove Oracle / Sqlserver / Firebird database tasks that were deprecated in 4.0.

    *kennyj*

*   `find_each` now returns an `Enumerator` when called without a block, so that it
    can be chained with other `Enumerable` methods.

    *Ben Woosley*

*   `ActiveRecord::Result.each` now returns an `Enumerator` when called without
     a block, so that it can be chained with other `Enumerable` methods.

    *Ben Woosley*

*   Flatten merged join_values before building the joins.

    While joining_values special treatment is given to string values.
    By flattening the array it ensures that string values are detected
    as strings and not arrays.

    Fixes #10669.

    *Neeraj Singh and iwiznia*

*   Do not load all child records for inverse case.

    currently `post.comments.find(Comment.first.id)` would load all
    comments for the given post to set the inverse association.

    This has a huge performance penalty. Because if post has 100k
    records and all these 100k records would be loaded in memory
    even though the comment id was supplied.

    Fix is to use in-memory records only if loaded? is true. Otherwise
    load the records using full sql.

    Fixes #10509.

    *Neeraj Singh*

*   `inspect` on Active Record model classes does not initiate a
    new connection. This means that calling `inspect`, when the
    database is missing, will no longer raise an exception.
    Fixes #10936.

    Example:

        Author.inspect # => "Author(no database connection)"

    *Yves Senn*

*   Handle single quotes in PostgreSQL default column values.
    Fixes #10881.

    *Dylan Markow*

*   Log the sql that is actually sent to the database.

    If I have a query that produces sql
    `WHERE "users"."name" = 'a         b'` then in the log all the
    whitespace is being squeezed. So the sql that is printed in the
    log is `WHERE "users"."name" = 'a b'`.

    Do not squeeze whitespace out of sql queries. Fixes #10982.

    *Neeraj Singh*

*   Fixture setup does no longer depend on `ActiveRecord::Base.configurations`.
    This is relevant when `ENV["DATABASE_URL"]` is used in place of a `database.yml`.

    *Yves Senn*

*   Fix mysql2 adapter raises the correct exception when executing a query on a
    closed connection.

    *Yves Senn*

*   Ambiguous reflections are on :through relationships are no longer supported.
    For example, you need to change this:

        class Author < ActiveRecord::Base
          has_many :posts
          has_many :taggings, :through => :posts
        end

        class Post < ActiveRecord::Base
          has_one :tagging
          has_many :taggings
        end

        class Tagging < ActiveRecord::Base
        end

    To this:

        class Author < ActiveRecord::Base
          has_many :posts
          has_many :taggings, :through => :posts, :source => :tagging
        end

        class Post < ActiveRecord::Base
          has_one :tagging
          has_many :taggings
        end

        class Tagging < ActiveRecord::Base
        end

    *Aaron Patterson*

*   Remove column restrictions for `count`, let the database raise if the SQL is
    invalid. The previous behavior was untested and surprising for the user.
    Fixes #5554.

    Example:

        User.select("name, username").count
        # Before => SELECT count(*) FROM users
        # After => ActiveRecord::StatementInvalid

        # you can still use `count(:all)` to perform a query unrelated to the
        # selected columns
        User.select("name, username").count(:all) # => SELECT count(*) FROM users

    *Yves Senn*

*   Rails now automatically detects inverse associations. If you do not set the
    `:inverse_of` option on the association, then Active Record will guess the
    inverse association based on heuristics.

    Note that automatic inverse detection only works on `has_many`, `has_one`,
    and `belongs_to` associations. Extra options on the associations will
    also prevent the association's inverse from being found automatically.

    The automatic guessing of the inverse association uses a heuristic based
    on the name of the class, so it may not work for all associations,
    especially the ones with non-standard names.

    You can turn off the automatic detection of inverse associations by setting
    the `:inverse_of` option to `false` like so:

        class Taggable < ActiveRecord::Base
          belongs_to :tag, inverse_of: false
        end

    *John Wang*

*   Fix `add_column` with `array` option when using PostgreSQL. Fixes #10432

    *Adam Anderson*

*   Usage of `implicit_readonly` is being removed`. Please use `readonly` method
    explicitly to mark records as `readonly.
    Fixes #10615.

    Example:

        user = User.joins(:todos).select("users.*, todos.title as todos_title").readonly(true).first
        user.todos_title = 'clean pet'
        user.save! # will raise error

    *Yves Senn*

*   Fix the `:primary_key` option for `has_many` associations.
    Fixes #10693.

    *Yves Senn*

*   Fix bug where tiny types are incorrectly coerced as boolean when the length is more than 1.

    Fixes #10620.

    *Aaron Patterson*

*   Also support extensions in PostgreSQL 9.1. This feature has been supported since 9.1.

    *kennyj*

*   Deprecate `ConnectionAdapters::SchemaStatements#distinct`,
    as it is no longer used by internals.

    *Ben Woosley*

*   Fix pending migrations error when loading schema and `ActiveRecord::Base.table_name_prefix`
    is not blank.

    Call `assume_migrated_upto_version` on connection to prevent it from first
    being picked up in `method_missing`.

    In the base class, `Migration`, `method_missing` expects the argument to be a
    table name, and calls `proper_table_name` on the arguments before sending to
    `connection`. If `table_name_prefix` or `table_name_suffix` is used, the schema
    version changes to `prefix_version_suffix`, breaking `rake test:prepare`.

    Fixes #10411.

    *Kyle Stevens*

*   Method `read_attribute_before_type_cast` should accept input as symbol.

    *Neeraj Singh*

*   Confirm a record has not already been destroyed before decrementing counter cache.

    *Ben Tucker*

*   Fixed a bug in `ActiveRecord#sanitize_sql_hash_for_conditions` in which
    `self.class` is an argument to `PredicateBuilder#build_from_hash`
    causing `PredicateBuilder` to call non-existent method
    `Class#reflect_on_association`.

    *Zach Ohlgren*

*   While removing index if column option is missing then raise IrreversibleMigration exception.

    Following code should raise `IrreversibleMigration`. But the code was
    failing since options is an array and not a hash.

        def change
          change_table :users do |t|
            t.remove_index [:name, :email]
          end
        end

    Fix was to check if the options is a Hash before operating on it.

    Fixes #10419.

    *Neeraj Singh*

*   Do not overwrite manually built records during one-to-one nested attribute assignment

    For one-to-one nested associations, if you build the new (in-memory)
    child object yourself before assignment, then the NestedAttributes
    module will not overwrite it, e.g.:

        class Member < ActiveRecord::Base
          has_one :avatar
          accepts_nested_attributes_for :avatar

          def avatar
            super || build_avatar(width: 200)
          end
        end

        member = Member.new
        member.avatar_attributes = {icon: 'sad'}
        member.avatar.width # => 200

    *Olek Janiszewski*

*   fixes bug introduced by #3329. Now, when autosaving associations,
    deletions happen before inserts and saves. This prevents a 'duplicate
    unique value' database error that would occur if a record being created had
    the same value on a unique indexed field as that of a record being destroyed.

    *Johnny Holton*

*   Handle aliased attributes in ActiveRecord::Relation.

    When using symbol keys, ActiveRecord will now translate aliased attribute names to the actual column name used in the database:

    With the model

        class Topic
          alias_attribute :heading, :title
        end

    The call

        Topic.where(heading: 'The First Topic')

    should yield the same result as

        Topic.where(title: 'The First Topic')

    This also applies to ActiveRecord::Relation::Calculations calls such as `Model.sum(:aliased)` and `Model.pluck(:aliased)`.

    This will not work with SQL fragment strings like `Model.sum('DISTINCT aliased')`.

    *Godfrey Chan*

*   Mute `psql` output when running rake db:schema:load.

    *Godfrey Chan*

*   Trigger a save on `has_one association=(associate)` when the associate contents have changed.

    Fix #8856.

    *Chris Thompson*

*   Abort a rake task when missing db/structure.sql like `db:schema:load` task.

    *kennyj*

*   rake:db:test:prepare falls back to original environment after execution.

    *Slava Markevich*

Please check [4-0-stable](https://github.com/rails/rails/blob/4-0-stable/activerecord/CHANGELOG.md) for previous changes.<|MERGE_RESOLUTION|>--- conflicted
+++ resolved
@@ -1,4 +1,9 @@
-<<<<<<< HEAD
+*   Deprecate the delegation of Array bang methods for associations.
+    To use them, instead first call `#to_a` on the association to access the
+    array to be acted on.
+
+    *Ben Woosley*
+
 *   `CollectionAssociation#first`/`#last` (e.g. `has_many`) use a `LIMIT`ed
     query to fetch results rather than loading the entire collection.
 
@@ -33,16 +38,6 @@
 
 *   Fix PredicateBuilder so polymorphic association keys in `where` clause can
     accept objects other than direct descendants of `ActiveRecord::Base` (decorated
-=======
-*   Deprecate the delegation of Array bang methods for associations.
-    To use them, instead first call #to_a on the association to access the
-    array to be acted on.
-
-    *Ben Woosley*
-
-*   Fix PredicateBuilder so polymorhic association keys in `where` clause can
-    also accept not only `ActiveRecord::Base` direct descendances (decorated
->>>>>>> 1a40be02
     models, for example).
 
     *Mikhail Dieterle*
