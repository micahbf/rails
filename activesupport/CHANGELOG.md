<<<<<<< HEAD
*   Fix DateTime comparison with DateTime::Infinity object.

    *Rafael Mendonça França*

*   Fixed a compatibility issue with the `Oj` gem when cherry-picking the file
    `active_support/core_ext/object/json` without requiring `active_support/json`.

    Fixes #16131.

    *Godfrey Chan*

*   Make Dependencies pass a name to NameError error.

    *arthurnn*, *Yuki Nishijima*

*   Fixed precision error in NumberHelper when using Rationals.

    before:
        ActiveSupport::NumberHelper.number_to_rounded Rational(1000, 3), precision: 2
        #=> "330.00"
    after:
        ActiveSupport::NumberHelper.number_to_rounded Rational(1000, 3), precision: 2
        #=> "333.33"

    See #15379.

    *Juanjo Bazán*
=======
## Rails 4.1.5 (August 18, 2014) ##

*   No changes.
>>>>>>> 9bb76261


## Rails 4.1.4 (July 2, 2014) ##

*   No changes.


## Rails 4.1.3 (July 2, 2014) ##

*   No changes.


## Rails 4.1.2 (June 26, 2014) ##

*   `Hash#deep_transform_keys` and `Hash#deep_transform_keys!` now transform hashes
    in nested arrays.  This change also applies to `Hash#deep_stringify_keys`,
    `Hash#deep_stringify_keys!`, `Hash#deep_symbolize_keys` and
    `Hash#deep_symbolize_keys!`.

    *OZAWA Sakuro*

*   Fixed `ActiveSupport::Subscriber` so that no duplicate subscriber is created
    when a subscriber method is redefined.

    *Dennis Schön*

*   Fixed an issue when using
    `ActiveSupport::NumberHelper::NumberToDelimitedConverter` to
    convert a value that is an `ActiveSupport::SafeBuffer` introduced
    in 2da9d67.

    For more info see #15064.

    *Mark J. Titorenko*

*   Fixed backward compatibility isues introduced in 326e652.

    Empty Hash or Array should not present in serialization result.

        {a: []}.to_query # => ""
        {a: {}}.to_query # => ""

    For more info see #14948.

    *Bogdan Gusiev*
*   Fixed `ActiveSupport::Duration#eql?` so that `1.second.eql?(1.second)` is
    true.

    This fixes the current situation of:

        1.second.eql?(1.second) #=> false

    `eql?` also requires that the other object is an `ActiveSupport::Duration`.
    This requirement makes `ActiveSupport::Duration`'s behavior consistent with
    the behavior of Ruby's numeric types:

        1.eql?(1.0) #=> false
        1.0.eql?(1) #=> false

        1.second.eql?(1) #=> false (was true)
        1.eql?(1.second) #=> false

        { 1 => "foo", 1.0 => "bar" }
        #=> { 1 => "foo", 1.0 => "bar" }

        { 1 => "foo", 1.second => "bar" }
        # now => { 1 => "foo", 1.second => "bar" }
        # was => { 1 => "bar" }

    And though the behavior of these hasn't changed, for reference:

        1 == 1.0 #=> true
        1.0 == 1 #=> true

        1 == 1.second #=> true
        1.second == 1 #=> true

    *Emily Dobervich*

*   `ActiveSupport::SafeBuffer#prepend` acts like `String#prepend` and modifies
    instance in-place, returning self. `ActiveSupport::SafeBuffer#prepend!` is
    deprecated.

    *Pavel Pravosud*

*   `HashWithIndifferentAccess` better respects `#to_hash` on objects it's
    given. In particular `#update`, `#merge`, `#replace` all accept objects
    which respond to `#to_hash`, even if those objects are not Hashes directly.

    Currently, if `HashWithIndifferentAccess.new` is given a non-Hash (even if
    it responds to `#to_hash`) that object is treated as the default value,
    rather than the initial keys and value. Changing that could break existing
    code, so it will be updated in the next minor version.

    *Peter Jaros*


## Rails 4.1.1 (May 6, 2014) ##

*   No changes.


## Rails 4.1.0 (April 8, 2014) ##

*   Added `Object#presence_in` to simplify value whitelisting.

    Before:

        params[:bucket_type].in?(%w( project calendar )) ? params[:bucket_type] : nil

    After:

        params[:bucket_type].presence_in %w( project calendar )

    *DHH*

*   Time helpers honor the application time zone when passed a date.

    *Xavier Noria*

*   Fix the implementation of Multibyte::Unicode.tidy_bytes for JRuby

    The existing implementation caused JRuby to raise the error:
    `Encoding::ConverterNotFoundError: code converter not found (UTF-8 to UTF8-MAC)`

    *Justin Coyne*

*   Fix `to_param` behavior when there are nested empty hashes.

    Before:

        params = {c: 3, d: {}}.to_param # => "&c=3"

    After:

        params = {c: 3, d: {}}.to_param # => "c=3&d="

    Fixes #13892.

    *Hincu Petru*

*   Deprecate custom `BigDecimal` serialization.

    Deprecate the custom `BigDecimal` serialization that is included when requiring
    `active_support/all`. Let Ruby handle YAML serialization for `BigDecimal`
    instead.

    Fixes #12467.

    *David Celis*

*   Fix parsing bugs in `XmlMini`

    Symbols or boolean parsing would raise an error for non string values (e.g.
    integers). Decimal parsing would fail due to a missing requirement.

    *Birkir A. Barkarson*

*   Maintain the current timezone when calling `wrap_with_time_zone`

    Extend the solution from the fix for #12163 to the general case where `Time`
    methods are wrapped with a time zone.

    Fixes #12596.

    *Andrew White*

*   Remove behavior that automatically remove the Date/Time stubs, added by `travel`
    and `travel_to` methods, after each test case.

    Now users have to use the `travel_back` or the block version of `travel` and
    `travel_to` methods to clean the stubs.

    *Rafael Mendonça França*

*   Add `travel_back` to remove stubs from `travel` and `travel_to`.

    *Rafael Mendonça França*

*   Remove the deprecation about the `#filter` method.

    Filter objects should now rely on method corresponding to the filter type
    (e.g. `#before`).

    *Aaron Patterson*

*   Add `ActiveSupport::JSON::Encoding.time_precision` as a way to configure the
    precision of encoded time values:

        Time.utc(2000, 1, 1).as_json                      # => "2000-01-01T00:00:00.000Z"
        ActiveSupport::JSON::Encoding.time_precision = 0
        Time.utc(2000, 1, 1).as_json                      # => "2000-01-01T00:00:00Z"

    *Parker Selbert*

*   Maintain the current timezone when calling `change` during DST overlap

    Currently if a time is changed during DST overlap in the autumn then the method
    `period_for_local` will return the DST period. However if the original time is
    not DST then this can be surprising and is not what is generally wanted. This
    commit changes that behavior to maintain the current period if it's in the list
    of periods returned by `periods_for_local`.

    Fixes #12163.

    *Andrew White*

*   Added `Hash#compact` and `Hash#compact!` for removing items with nil value
    from hash.

    *Celestino Gomes*

*   Maintain proleptic gregorian in Time#advance

    `Time#advance` uses `Time#to_date` and `Date#advance` to calculate a new date.
    The `Date` object returned by `Time#to_date` is constructed with the assumption
    that the `Time` object represents a proleptic gregorian date, but it is
    configured to observe the default julian calendar reform date (2299161j)
    for purposes of calculating month, date and year:

        Time.new(1582, 10, 4).to_date.to_s           # => "1582-09-24"
        Time.new(1582, 10, 4).to_date.gregorian.to_s # => "1582-10-04"

    This patch ensures that when the intermediate `Date` object is advanced
    to yield a new `Date` object, that the `Time` object for return is constructed
    with a proleptic gregorian month, date and year.

    *Riley Lynch*

*   `MemCacheStore` should only accept a `Dalli::Client`, or create one.

    *arthurnn*

*   Don't lazy load the `tzinfo` library as it causes problems on Windows.

    Fixes #13553.

    *Andrew White*

*   Use `remove_possible_method` instead of `remove_method` to avoid
    a `NameError` to be thrown on FreeBSD with the `Date` object.

    *Rafael Mendonça França*, *Robin Dupret*

*   `blank?` and `present?` commit to return singletons.

    *Xavier Noria*, *Pavel Pravosud*

*   Fixed Float related error in NumberHelper with large precisions.

    Before:

        ActiveSupport::NumberHelper.number_to_rounded '3.14159', precision: 50
        #=> "3.14158999999999988261834005243144929409027099609375"

    After:

        ActiveSupport::NumberHelper.number_to_rounded '3.14159', precision: 50
        #=> "3.14159000000000000000000000000000000000000000000000"

    *Kenta Murata*, *Akira Matsuda*

*   Default the new `I18n.enforce_available_locales` config to `true`, meaning
    `I18n` will make sure that all locales passed to it must be declared in the
    `available_locales` list.

    To disable it add the following configuration to your application:

        config.i18n.enforce_available_locales = false

    This also ensures I18n configuration is properly initialized taking the new
    option into account, to avoid their deprecations while booting up the app.

    *Carlos Antonio da Silva*, *Yves Senn*

*   Introduce Module#concerning: a natural, low-ceremony way to separate
    responsibilities within a class.

    Imported from https://github.com/37signals/concerning#readme

        class Todo < ActiveRecord::Base
          concerning :EventTracking do
            included do
              has_many :events
            end

            def latest_event
              ...
            end

            private
              def some_internal_method
                ...
              end
          end

          concerning :Trashable do
            def trashed?
              ...
            end

            def latest_event
              super some_option: true
            end
          end
        end

    is equivalent to defining these modules inline, extending them into
    concerns, then mixing them in to the class.

    Inline concerns tame "junk drawer" classes that intersperse many unrelated
    class-level declarations, public instance methods, and private
    implementation. Coalesce related bits and give them definition.
    These are a stepping stone toward future growth & refactoring.

    When to move on from an inline concern:
     * Encapsulating state? Extract collaborator object.
     * Encompassing more public behavior or implementation? Move to separate file.
     * Sharing behavior among classes? Move to separate file.

    *Jeremy Kemper*

*   Fix file descriptor being leaked on each call to `Kernel.silence_stream`.

    *Mario Visic*

*   Added `Date#all_week/month/quarter/year` for generating date ranges.

    *Dmitriy Meremyanin*

*   Add `Time.zone.yesterday` and `Time.zone.tomorrow`. These follow the
    behavior of Ruby's `Date.yesterday` and `Date.tomorrow` but return localized
    versions, similar to how `Time.zone.today` has returned a localized version
    of `Date.today`.

    *Colin Bartlett*

*   Show valid keys when `assert_valid_keys` raises an exception, and show the
    wrong value as it was entered.

    *Gonzalo Rodríguez-Baltanás Díaz*

*   Deprecated `Numeric#{ago,until,since,from_now}`, the user is expected to explicitly
    convert the value into an AS::Duration, i.e. `5.ago` => `5.seconds.ago`

    This will help to catch subtle bugs like:

        def recent?(days = 3)
          self.created_at >= days.ago
        end

    The above code would check if the model is created within the last 3 **seconds**.

    In the future, `Numeric#{ago,until,since,from_now}` should be removed completely,
    or throw some sort of errors to indicate there are no implicit conversion from
    Numeric to AS::Duration.

    *Godfrey Chan*

*   Requires JSON gem version 1.7.7 or above due to a security issue in older versions.

    *Godfrey Chan*

*   Removed the old pure-Ruby JSON encoder and switched to a new encoder based on the built-in JSON
    gem.

    Support for encoding `BigDecimal` as a JSON number, as well as defining custom `encode_json`
    methods to control the JSON output has been **removed from core**. The new encoder will always
    encode BigDecimals as `String`s and ignore any custom `encode_json` methods.

    The old encoder has been extracted into the `activesupport-json_encoder` gem. Installing that
    gem will bring back the ability to encode `BigDecimal`s as numbers as well as `encode_json`
    support.

    Setting the related configuration `ActiveSupport.encode_big_decimal_as_string` without the
    `activesupport-json_encoder` gem installed will raise an error.

    *Godfrey Chan*

*   Add `ActiveSupport::Testing::TimeHelpers#travel` and `#travel_to`. These methods change current
    time to the given time or time difference by stubbing `Time.now` and `Date.today` to return the
    time or date after the difference calculation, or the time or date that got passed into the
    method respectively.

    Example for `#travel`:

        Time.now # => 2013-11-09 15:34:49 -05:00
        travel 1.day
        Time.now # => 2013-11-10 15:34:49 -05:00
        Date.today # => Sun, 10 Nov 2013

    Example for `#travel_to`:

        Time.now # => 2013-11-09 15:34:49 -05:00
        travel_to Time.new(2004, 11, 24, 01, 04, 44)
        Time.now # => 2004-11-24 01:04:44 -05:00
        Date.today # => Wed, 24 Nov 2004

    Both of these methods also accept a block, which will return the current time back to its
    original state at the end of the block:

        Time.now # => 2013-11-09 15:34:49 -05:00

        travel 1.day do
          User.create.created_at # => Sun, 10 Nov 2013 15:34:49 EST -05:00
        end

        travel_to Time.new(2004, 11, 24, 01, 04, 44) do
          User.create.created_at # => Wed, 24 Nov 2004 01:04:44 EST -05:00
        end

        Time.now # => 2013-11-09 15:34:49 -05:00

    This module is included in `ActiveSupport::TestCase` automatically.

    *Prem Sichanugrist*, *DHH*

*   Unify `cattr_*` interface: allow to pass a block to `cattr_reader`.

    Example:

        class A
          cattr_reader(:defr) { 'default_reader_value' }
        end
        A.defr # => 'default_reader_value'

    *Alexey Chernenkov*

*   Improved compatibility with the stdlib JSON gem.

    Previously, calling `::JSON.{generate,dump}` sometimes causes unexpected
    failures such as intridea/multi_json#86.

    `::JSON.{generate,dump}` now bypasses the ActiveSupport JSON encoder
    completely and yields the same result with or without ActiveSupport. This
    means that it will **not** call `as_json` and will ignore any options that
    the JSON gem does not natively understand. To invoke ActiveSupport's JSON
    encoder instead, use `obj.to_json(options)` or
    `ActiveSupport::JSON.encode(obj, options)`.

    *Godfrey Chan*

*   Fix Active Support `Time#to_json` and `DateTime#to_json` to return 3 decimal
    places worth of fractional seconds, similar to `TimeWithZone`.

    *Ryan Glover*

*   Removed circular reference protection in JSON encoder, deprecated
    `ActiveSupport::JSON::Encoding::CircularReferenceError`.

    *Godfrey Chan*, *Sergio Campamá*

*   Add `capitalize` option to `Inflector.humanize`, so strings can be humanized without being capitalized:

        'employee_salary'.humanize                    # => "Employee salary"
        'employee_salary'.humanize(capitalize: false) # => "employee salary"

    *claudiob*

*   Fixed `Object#as_json` and `Struct#as_json` not working properly with options. They now take
    the same options as `Hash#as_json`:

        struct = Struct.new(:foo, :bar).new
        struct.foo = "hello"
        struct.bar = "world"
        json = struct.as_json(only: [:foo]) # => {foo: "hello"}

    *Sergio Campamá*, *Godfrey Chan*

*   Added `Numeric#in_milliseconds`, like `1.hour.in_milliseconds`, so we can feed them to JavaScript functions like `getTime()`.

    *DHH*

*   Calling `ActiveSupport::JSON.decode` with unsupported options now raises an error.

    *Godfrey Chan*

*   Support `:unless_exist` in `FileStore`.

    *Michael Grosser*

*   Fix `slice!` deleting the default value of the hash.

    *Antonio Santos*

*   `require_dependency` accepts objects that respond to `to_path`, in
    particular `Pathname` instances.

    *Benjamin Fleischer*

*   Disable the ability to iterate over Range of AS::TimeWithZone
    due to significant performance issues.

    *Bogdan Gusiev*

*   Allow attaching event subscribers to ActiveSupport::Notifications namespaces
    before they're defined. Essentially, this means instead of this:

        class JokeSubscriber < ActiveSupport::Subscriber
          def sql(event)
            puts "A rabbi and a priest walk into a bar..."
          end

          # This call needs to happen *after* defining the methods.
          attach_to "active_record"
        end

    You can do this:

        class JokeSubscriber < ActiveSupport::Subscriber
          # This is much easier to read!
          attach_to "active_record"

          def sql(event)
            puts "A rabbi and a priest walk into a bar..."
          end
        end

    This should make it easier to read and understand these subscribers.

    *Daniel Schierbeck*

*   Add `Date#middle_of_day`, `DateTime#middle_of_day` and `Time#middle_of_day` methods.

    Also added `midday`, `noon`, `at_midday`, `at_noon` and `at_middle_of_day` as aliases.

    *Anatoli Makarevich*

*   Fix ActiveSupport::Cache::FileStore#cleanup to no longer rely on missing each_key method.

    *Murray Steele*

*   Ensure that autoloaded constants in all-caps nestings are marked as
    autoloaded.

    *Simon Coffey*

*   Add `String#remove(pattern)` as a short-hand for the common pattern of
    `String#gsub(pattern, '')`.

    *DHH*

*   Adds a new deprecation behaviour that raises an exception. Throwing this
    line into +config/environments/development.rb+

        ActiveSupport::Deprecation.behavior = :raise

    will cause the application to raise an +ActiveSupport::DeprecationException+
    on deprecations.

    Use this for aggressive deprecation cleanups.

    *Xavier Noria*

*   Remove 'cow' => 'kine' irregular inflection from default inflections.

    *Andrew White*

*   Add `DateTime#to_s(:iso8601)` and `Date#to_s(:iso8601)` for consistency.

    *Andrew White*

*   Add `Time#to_s(:iso8601)` for easy conversion of times to the iso8601 format for easy Javascript date parsing.

    *DHH*

*   Improve `ActiveSupport::Cache::MemoryStore` cache size calculation.
    The memory used by a key/entry pair is calculated via `#cached_size`:

        def cached_size(key, entry)
          key.to_s.bytesize + entry.size + PER_ENTRY_OVERHEAD
        end

    The value of `PER_ENTRY_OVERHEAD` is 240 bytes based on an [empirical
    estimation](https://gist.github.com/ssimeonov/6047200) for 64-bit MRI on
    1.9.3 and 2.0.

    Fixes #11512.

    *Simeon Simeonov*

*   Only raise `Module::DelegationError` if it's the source of the exception.

    Fixes #10559.

    *Andrew White*

*   Make `Time.at_with_coercion` retain the second fraction and return local time.

    Fixes #11350.

    *Neer Friedman*, *Andrew White*

*   Make `HashWithIndifferentAccess#select` always return the hash, even when
    `Hash#select!` returns `nil`, to allow further chaining.

    *Marc Schütz*

*   Remove deprecated `String#encoding_aware?` core extensions (`core_ext/string/encoding`).

    *Arun Agrawal*

*   Remove deprecated `Module#local_constant_names` in favor of `Module#local_constants`.

    *Arun Agrawal*

*   Remove deprecated `DateTime.local_offset` in favor of `DateTime.civil_from_format`.

    *Arun Agrawal*

*   Remove deprecated `Logger` core extensions (`core_ext/logger.rb`).

    *Carlos Antonio da Silva*

*   Remove deprecated `Time#time_with_datetime_fallback`, `Time#utc_time`
    and `Time#local_time` in favor of `Time#utc` and `Time#local`.

    *Vipul A M*

*   Remove deprecated `Hash#diff` with no replacement.

    If you're using it to compare hashes for the purpose of testing, please use
    MiniTest's `assert_equal` instead.

    *Carlos Antonio da Silva*

*   Remove deprecated `Date#to_time_in_current_zone` in favor of `Date#in_time_zone`.

    *Vipul A M*

*   Remove deprecated `Proc#bind` with no replacement.

    *Carlos Antonio da Silva*

*   Remove deprecated `Array#uniq_by` and `Array#uniq_by!`, use native
    `Array#uniq` and `Array#uniq!` instead.

    *Carlos Antonio da Silva*

*   Remove deprecated `ActiveSupport::BasicObject`, use `ActiveSupport::ProxyObject` instead.

    *Carlos Antonio da Silva*

*   Remove deprecated `BufferedLogger`, use `ActiveSupport::Logger` instead.

    *Yves Senn*

*   Remove deprecated `assert_present` and `assert_blank` methods, use `assert
    object.blank?` and `assert object.present?` instead.

    *Yves Senn*

*   Fix return value from `BacktraceCleaner#noise` when the cleaner is configured
    with multiple silencers.

    Fixes #11030.

    *Mark J. Titorenko*

*   `HashWithIndifferentAccess#select` now returns a `HashWithIndifferentAccess`
    instance instead of a `Hash` instance.

    Fixes #10723.

    *Albert Llop*

*   Add `DateTime#usec` and `DateTime#nsec` so that `ActiveSupport::TimeWithZone` keeps
    sub-second resolution when wrapping a `DateTime` value.

    Fixes #10855.

    *Andrew White*

*   Fix `ActiveSupport::Dependencies::Loadable#load_dependency` calling
    `#blame_file!` on Exceptions that do not have the Blamable mixin

    *Andrew Kreiling*

*   Override `Time.at` to support the passing of Time-like values when called with a single argument.

    *Andrew White*

*   Prevent side effects to hashes inside arrays when
    `Hash#with_indifferent_access` is called.

    Fixes #10526.

    *Yves Senn*

*   Removed deprecated `ActiveSupport::JSON::Variable` with no replacement.

    *Toshinori Kajihara*

*   Raise an error when multiple `included` blocks are defined for a Concern.
    The old behavior would silently discard previously defined blocks, running
    only the last one.

    *Mike Dillon*

*   Replace `multi_json` with `json`.

    Since Rails requires Ruby 1.9 and since Ruby 1.9 includes `json` in the standard library,
    `multi_json` is no longer necessary.

    *Erik Michaels-Ober*

*   Added escaping of U+2028 and U+2029 inside the json encoder.
    These characters are legal in JSON but break the Javascript interpreter.
    After escaping them, the JSON is still legal and can be parsed by Javascript.

    *Mario Caropreso + Viktor Kelemen + zackham*

*   Fix skipping object callbacks using metadata fetched via callback chain
    inspection methods (`_*_callbacks`)

    *Sean Walbran*

*   Add a `fetch_multi` method to the cache stores. The method provides
    an easy to use API for fetching multiple values from the cache.

    Example:

        # Calculating scores is expensive, so we only do it for posts
        # that have been updated. Cache keys are automatically extracted
        # from objects that define a #cache_key method.
        scores = Rails.cache.fetch_multi(*posts) do |post|
          calculate_score(post)
        end

    *Daniel Schierbeck*

Please check [4-0-stable](https://github.com/rails/rails/blob/4-0-stable/activesupport/CHANGELOG.md) for previous changes.<|MERGE_RESOLUTION|>--- conflicted
+++ resolved
@@ -1,4 +1,3 @@
-<<<<<<< HEAD
 *   Fix DateTime comparison with DateTime::Infinity object.
 
     *Rafael Mendonça França*
@@ -26,11 +25,11 @@
     See #15379.
 
     *Juanjo Bazán*
-=======
+
+
 ## Rails 4.1.5 (August 18, 2014) ##
 
 *   No changes.
->>>>>>> 9bb76261
 
 
 ## Rails 4.1.4 (July 2, 2014) ##
