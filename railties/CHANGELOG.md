<<<<<<< HEAD
## unreleased ##

*   Fixes bug with scaffold generator with `--assets=false --resource-route=false`.
    Fixes #9525.

    *Arun Agrawal*


## Rails 3.2.13 (Mar 18, 2013) ##

*   No changes.


## Rails 3.2.12 (Feb 11, 2013) ##

*   No changes.


## Rails 3.2.11 (Jan 8, 2013) ##

*   No changes.


## Rails 3.2.10 (Jan 2, 2013) ##

*   No changes.

=======
## Rails 3.2.10 (unreleased) ##

*   Add support for runner hook. [Backport: #7695] *Ben Holley*
>>>>>>> 38af3540

## Rails 3.2.9 (Nov 12, 2012) ##

*   Quote column names in generates fixture files. This prevents
    conflicts with reserved YAML keywords such as 'yes' and 'no'
    Fix #8612.
    Backport #8616.

    *Yves Senn*

*   Engines with a dummy app include the rake tasks of dependencies in the app namespace. [Backport: #8262]
    Fix #8229

    *Yves Senn*

*   Add dummy app Rake tasks when --skip-test-unit and --dummy-path is passed to the plugin generator. [Backport #8139]
    Fix #8121

    *Yves Senn*

*   Update supported ruby versions error message in ruby_version_check.rb *Lihan Li*


## Rails 3.2.8 (Aug 9, 2012) ##

*   ERB scaffold generator use the `:data => { :confirm => "Text" }` syntax instead of `:confirm`.

    *Rafael Mendonça França*


## Rails 3.2.7 (Jul 26, 2012) ##

*   Since Rails 3.2, use layout false to render no layout
*   Use strict_args_position! if available from Thor


## Rails 3.2.6 (Jun 12, 2012) ##

*   No changes.


## Rails 3.2.4 (May 31, 2012) ##

*   Add hook for resource route's generator. *Santiago Pastorino*


## Rails 3.2.3 (unreleased) ##

*   No changes.


## Rails 3.2.2 (March 1, 2012) ##

*   No changes.


## Rails 3.2.1 (January 26, 2012) ##

*   Documentation fixes.

*   Migration generation understands decimal{1.2} and decimal{1-2}, in
    addition to decimal{1,2}. *José Valim*


## Rails 3.2.0 (January 20, 2012) ##

*   Rails 2.3-style plugins in vendor/plugins are deprecated and will be removed in Rails 4.0. Move them out of vendor/plugins and bundle them in your Gemfile, or fold them in to your app as lib/myplugin/* and config/initializers/myplugin.rb.  *Santiago Pastorino*

*   Guides are available as a single .mobi for the Kindle and free Kindle readers apps. *Michael Pearson & Xavier Noria*

*   Allow scaffold/model/migration generators to accept a "index" and "uniq" modifiers, as in: "tracking_id:integer:uniq" in order to generate (unique) indexes. Some types also accept custom options, for instance, you can specify the precision and scale for decimals as "price:decimal{7,2}". *Dmitrii Samoilov*

*   Added `config.exceptions_app` to set the exceptions application invoked by the ShowException middleware when an exception happens. Defaults to `ActionDispatch::PublicExceptions.new(Rails.public_path)`. *José Valim*

*   Speed up development by only reloading classes if dependencies files changed. This can be turned off by setting `config.reload_classes_only_on_change` to false. *José Valim*

*   New applications get a flag `config.active_record.auto_explain_threshold_in_seconds` in the environments configuration files. With a value of 0.5 in development.rb, and commented out in production.rb. No mention in test.rb. *fxn*

*   Add DebugExceptions middleware which contains features extracted from ShowExceptions middleware *José Valim*

*   Display mounted engine's routes in `rake routes` *Piotr Sarnacki*

*   Allow to change the loading order of railties with `config.railties_order=` *Piotr Sarnacki*

    Example:
        config.railties_order = [Blog::Engine, :main_app, :all]

*   Scaffold returns 204 No Content for API requests without content. This makes scaffold work with jQuery out of the box *José Valim*

*   Update Rails::Rack::Logger middleware to apply any tags set in config.log_tags to the newly ActiveSupport::TaggedLogging Rails.logger. This makes it easy to tag log lines with debug information like subdomain and request id -- both very helpful in debugging multi-user production applications *DHH*

*   Default options to `rails new` can be set in ~/.railsrc *Guillermo Iguaran*

*   Add destroy alias to Rails engines *Guillermo Iguaran*

*   Add destroy alias for Rails command line. This allows the following: `rails d model post` *Andrey Ognevsky*

*   Attributes on scaffold and model generators default to string. This allows the following: "rails g scaffold Post title body:text author" *José Valim*

*   Remove old plugin generator (`rails generate plugin`) in favor of `rails plugin new` command *Guillermo Iguaran*

*   Remove old 'config.paths.app.controller' API in favor of 'config.paths["app/controller"]' API *Guillermo Iguaran*

Please check [3-1-stable](https://github.com/rails/rails/blob/3-1-stable/railties/CHANGELOG.md) for previous changes.<|MERGE_RESOLUTION|>--- conflicted
+++ resolved
@@ -1,5 +1,6 @@
-<<<<<<< HEAD
 ## unreleased ##
+
+*   Add support for runner hook. [Backport: #7695] *Ben Holley*
 
 *   Fixes bug with scaffold generator with `--assets=false --resource-route=false`.
     Fixes #9525.
@@ -26,11 +27,6 @@
 
 *   No changes.
 
-=======
-## Rails 3.2.10 (unreleased) ##
-
-*   Add support for runner hook. [Backport: #7695] *Ben Holley*
->>>>>>> 38af3540
 
 ## Rails 3.2.9 (Nov 12, 2012) ##
 
